--- conflicted
+++ resolved
@@ -86,7 +86,7 @@
 	TestReport   *models.TestReport
 	Path         string
 	DockerID     bool
-	NoiseConfig  map[string]interface{}
+	NoiseConfig  models.GlobalNoise
 }
 
 type FetchTestResultsConfig struct {
@@ -189,16 +189,6 @@
 	return nil
 }
 
-<<<<<<< HEAD
-func MatchesAnyRegex(str string, regexArray []string) bool {
-	for _, pattern := range regexArray {
-		re := regexp.MustCompile(pattern)
-		if re.MatchString(str) {
-			return true
-		}
-	}
-	return false
-=======
 func JoinNoises(globalNoise models.GlobalNoise, tsNoise models.GlobalNoise) models.GlobalNoise {
 	noise := globalNoise
 	for field, regexArr := range tsNoise["body"] {
@@ -237,7 +227,6 @@
 		return mp[val], ok
 	}
 	return []string{}, false
->>>>>>> 7d204435
 }
 
 func CompareHeaders(h1 http.Header, h2 http.Header, res *[]models.HeaderResult, noise map[string][]string) bool {
